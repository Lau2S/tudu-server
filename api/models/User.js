const mongoose = require("mongoose");
const bcrypt = require("bcryptjs");

/**
 * User schema definition for the MongoDB collection.
 * Sin middleware pre('save') problemático - el hash se hace en el controlador
 */
const userSchema = new mongoose.Schema(
  {
    username: {
      type: String,
      required: [true, "Username is required"],
      unique: true,
      trim: true,
      minlength: [3, "Username must be at least 3 characters long"],
      maxlength: [100, "Username cannot exceed 100 characters"],
    },
    email: {
      type: String,
      required: [true, "Email is required"],
      unique: true,
      trim: true,
      lowercase: true,
      match: [/^\S+@\S+\.\S+$/, "Please provide a valid email address"],
    },
    password: {
      type: String,
      required: [true, "Password is required"],
      minlength: [8, "Password must be at least 8 characters long"],
    },
    firstName: {
      type: String,
      trim: true,
      maxlength: [50, "First name cannot exceed 50 characters"],
    },
    lastName: {
      type: String,
      trim: true,
      maxlength: [50, "Last name cannot exceed 50 characters"],
    },
    age: {
      type: Number,
      min: [13, "Age must be at least 13"],
      max: [120, "Age cannot exceed 120"],
    },
    isLocked: {
      type: Boolean,
      default: false,
    },
<<<<<<< HEAD
=======

    age: { type: Number, min: 13 },

    resetPasswordToken: { type: String },
    resetPasswordExpires: { type: Date },

    isLocked: { type: Boolean, default: false },
>>>>>>> 152fd6eb
  },
  {
    timestamps: true,
  }
);

/**
 * Instance method to validate a given password against the stored hashed password.
 */
userSchema.methods.validatePassword = async function (candidatePassword) {
  console.log("Validando contraseña...");
  console.log("Contraseña candidata:", candidatePassword.substring(0, 3) + "...");
  console.log("Contraseña almacenada:", this.password.substring(0, 15) + "...");

  const isValid = await bcrypt.compare(candidatePassword, this.password);
  console.log("Resultado validación:", isValid);
  return isValid;
};

/**
 * Virtual property to get the user's full name.
 */
userSchema.virtual("fullName").get(function () {
  if (this.firstName && this.lastName) {
    return `${this.firstName} ${this.lastName}`;
  }
  return this.firstName || this.lastName || this.username;
});

/**
 * Custom toJSON method to exclude sensitive information.
 */
userSchema.methods.toJSON = function () {
  const userObject = this.toObject();
  delete userObject.password;
  delete userObject.__v;
  return userObject;
};

/**
 * Static method to find a user by email.
 */
userSchema.statics.findByEmail = function (email) {
  return this.findOne({ email: email.toLowerCase() });
};

/**
 * Admin key middleware for sensitive operations.
 */
const adminKey = (req, res, next) => {
  const { adminKey } = req.headers;
  if (adminKey !== process.env.ADMIN_KEY) {
    return res.status(403).json({ message: "Forbidden: Invalid admin key" });
  }
  next();
};

const User = mongoose.model("User", userSchema);

module.exports = User;
module.exports.adminKey = adminKey;<|MERGE_RESOLUTION|>--- conflicted
+++ resolved
@@ -47,8 +47,6 @@
       type: Boolean,
       default: false,
     },
-<<<<<<< HEAD
-=======
 
     age: { type: Number, min: 13 },
 
@@ -56,7 +54,6 @@
     resetPasswordExpires: { type: Date },
 
     isLocked: { type: Boolean, default: false },
->>>>>>> 152fd6eb
   },
   {
     timestamps: true,
