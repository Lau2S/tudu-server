const nodemailer = require("nodemailer");


/**
 * Description placeholder
 *
 * @async
 * @param {*} to 
 * @param {*} subject 
 * @param {*} text 
 * @returns {*} 
 */
async function sendEmail(to, subject, text) {
  try {
<<<<<<< HEAD
    /**
     * Create SMTP transporter with environment configuration.
     * Uses TLS encryption (secure: false with STARTTLS).
     * @type {nodemailer.Transporter}
     */
=======
>>>>>>> f8d029ca
    const transporter = nodemailer.createTransport({
      host: process.env.SMTP_HOST,
      port: process.env.SMTP_PORT,
      secure: false,
      auth: {
        user: process.env.SMTP_USER,
        pass: process.env.SMTP_PASS,
      },
    });

    const mailOptions = {
      from: `"Soporte App" <${process.env.SMTP_USER}>`,
      to,
      subject,
      text,
      html: `<p>${text}</p>`,
    };

    await transporter.sendMail(mailOptions);
    console.log(`📧 Email enviado a ${to}`);
  } catch (error) {
    console.error("❌ Error enviando email:", error);
    throw new Error("No se pudo enviar el correo");
  }
}

module.exports = sendEmail;<|MERGE_RESOLUTION|>--- conflicted
+++ resolved
@@ -12,14 +12,6 @@
  */
 async function sendEmail(to, subject, text) {
   try {
-<<<<<<< HEAD
-    /**
-     * Create SMTP transporter with environment configuration.
-     * Uses TLS encryption (secure: false with STARTTLS).
-     * @type {nodemailer.Transporter}
-     */
-=======
->>>>>>> f8d029ca
     const transporter = nodemailer.createTransport({
       host: process.env.SMTP_HOST,
       port: process.env.SMTP_PORT,
